--- conflicted
+++ resolved
@@ -1,11 +1,7 @@
 # Defines inputs to the GNN networks
 import numpy as np
-<<<<<<< HEAD
 import scipy as sp
-from mlreco.utils.gnn.network import group_bipartite
-=======
-from mlreco.utils.gnn.cluster import get_cluster_voxels, get_cluster_features, get_cluster_dirs
->>>>>>> fbd6d758
+from mlreco.utils.gnn.cluster import get_cluster_voxels, get_cluster_features, get_cluster_dirs, group_bipartite
 
 def cluster_vtx_features(data, clusts, delta=0.0):
     """
@@ -139,24 +135,22 @@
     xi = data[i,:3]
     xj = data[j,:3]
     disp = xj - xi
-<<<<<<< HEAD
-    out = np.outer(disp, disp).flatten()
-    out = np.append(out, disp)
-    return out
-
-
-def edge_features(data, edge_index, cuda=True, device=None):
-    """
-    produce features for edges between single voxels
-    """
-    if isinstance(data, torch.Tensor):
-        data = data.cpu().detach().numpy()
-    e = torch.tensor([edge_feature(data, edge_index[0,k], edge_index[1,k]) for k in range(edge_index.shape[1])], dtype=torch.float, requires_grad=False)
-    if not device is None:
-        e = e.to(device)
-    elif cuda:
-        e = e.cuda()
-    return e
+    B = np.outer(disp, disp).flatten()
+    return np.concatenate([B, disp])
+
+
+def cluster_edge_features(data, edge_index):
+    """
+    Function that returns a tensor of edge features for each of the
+    edges connecting voxels in the graph.
+
+    Args:
+        data (np.ndarray)      : (N,8) [x, y, z, batchid, value, id, groupid, shape]
+        edge_index (np.ndarray): (2,E) Incidence matrix
+    Returns:
+        np.ndarray: (E,12) Tensor of edge features (displacement, orientation)
+    """
+    return np.vstack([edge_feature(data, e[0], e[1]) for e in edge_index.T])
 
 def edge_assignment(edge_index, batches, groups, cuda=True, dtype=torch.float, binary=False, device=None):
     """
@@ -297,22 +291,4 @@
         output_edge_features = output_edge_features.to(device)
     elif cuda:
         output_edge_features = output_edge_features.cuda()
-    return output_edge_features, group_bipartite(batch_ids, group_ids, device=device)
-=======
-    B = np.outer(disp, disp).flatten()
-    return np.concatenate([B, disp])
-
-
-def edge_features(data, edge_index):
-    """
-    Function that returns a tensor of edge features for each of the
-    edges connecting voxels in the graph.
-
-    Args:
-        data (np.ndarray)      : (N,8) [x, y, z, batchid, value, id, groupid, shape]
-        edge_index (np.ndarray): (2,E) Incidence matrix
-    Returns:
-        np.ndarray: (E,12) Tensor of edge features (displacement, orientation)
-    """
-    return np.vstack([edge_feature(data, e[0], e[1]) for e in edge_index.T])
->>>>>>> fbd6d758
+    return output_edge_features, group_bipartite(batch_ids, group_ids, device=device)