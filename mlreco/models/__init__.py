<<<<<<< HEAD
from mlreco.models import uresnet_ppn
from mlreco.models import uresnet_ppn_type
from mlreco.models import uresnet_lonely
from mlreco.models import uresnet
from mlreco.models import chain
from mlreco.models import uresnet_ppn_chain
from mlreco.models import attention_gnn
from mlreco.models import chain_gnn


# Make some models available (not all of them, e.g. PPN is not standalone)
models = {
    # Regular UResNet + PPN
    "uresnet_ppn": (uresnet_ppn.PPNUResNet, uresnet_ppn.SegmentationLoss),
    # Adding point classification layer
    "uresnet_ppn_type": (uresnet_ppn_type.PPNUResNet, uresnet_ppn_type.SegmentationLoss),
    # Using SCN built-in UResNet
    "uresnet": (uresnet.UResNet, uresnet.SegmentationLoss),
    # Using our custom UResNet
    "uresnet_lonely": (uresnet_lonely.UResNet, uresnet_lonely.SegmentationLoss),
    # Chain test for track clustering (w/ DBSCAN)
    "chain": (chain.Chain, chain.ChainLoss),
    "uresnet_ppn_chain": (uresnet_ppn_chain.Chain, uresnet_ppn_chain.ChainLoss),
    # Attention GNN
    "attention_gnn": (attention_gnn.BasicAttentionModel, attention_gnn.EdgeLabelLoss),
    "chain_gnn": (chain_gnn.Chain, chain_gnn.ChainLoss)
}
=======
from .factories import construct, model_dict
>>>>>>> defef1d2
<|MERGE_RESOLUTION|>--- conflicted
+++ resolved
@@ -1,4 +1,3 @@
-<<<<<<< HEAD
 from mlreco.models import uresnet_ppn
 from mlreco.models import uresnet_ppn_type
 from mlreco.models import uresnet_lonely
@@ -7,6 +6,8 @@
 from mlreco.models import uresnet_ppn_chain
 from mlreco.models import attention_gnn
 from mlreco.models import chain_gnn
+from .factories import construct, model_dict
+
 
 
 # Make some models available (not all of them, e.g. PPN is not standalone)
@@ -26,6 +27,3 @@
     "attention_gnn": (attention_gnn.BasicAttentionModel, attention_gnn.EdgeLabelLoss),
     "chain_gnn": (chain_gnn.Chain, chain_gnn.ChainLoss)
 }
-=======
-from .factories import construct, model_dict
->>>>>>> defef1d2
