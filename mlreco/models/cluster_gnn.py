# GNN that attempts to put clusters together into groups
from __future__ import absolute_import
from __future__ import division
from __future__ import print_function
import torch
import numpy as np
from .gnn import edge_model_construct, node_encoder_construct, edge_encoder_construct
from .layers.dbscan import DBScanClusts2
from mlreco.utils.gnn.data import regulate_to_data
from mlreco.utils.gnn.cluster import form_clusters, get_cluster_label, get_cluster_batch, get_cluster_group, get_start_points
from mlreco.utils.gnn.network import complete_graph, delaunay_graph, mst_graph, bipartite_graph, inter_cluster_distance, get_fragment_edges
from mlreco.utils.gnn.evaluation import edge_assignment, edge_assignment_from_graph
from mlreco.utils import local_cdist
from mlreco.utils.groups import reassign_id, merge_batch, merge_batch_based_on_list
import random

class ClustEdgeGNN(torch.nn.Module):
    """
    Driver class for cluster edge prediction, assumed to be a GNN model.
    This class mostly acts as a wrapper that will hand the graph data to another model.
    If DBSCAN is used, use the semantic label tensor as an input.

    For use in config:
    model:
      name: cluster_gnn
      modules:
        chain:
          node_type       : <semantic class to group (all classes if -1, default 0, i.e. EM)>
          node_min_size   : <minimum number of voxels inside a cluster to be considered (default -1)>
          network         : <type of network: 'complete', 'delaunay', 'mst' or 'bipartite' (default 'complete')>
          edge_max_dist   : <maximal edge Euclidean length (default -1)>
          edge_dist_method: <edge length evaluation method: 'centroid' or 'set' (default 'set')>
          merge_batch     : <flag for whether to merge batches, default False>
          merge_batch_mode: <mode of batch merging, 'const' or 'fluc'; 'const' use a fixed size of batch for merging, 'fluc' takes the input size a mean and sample based on it>
          merge_batch_size: <size of batch merging>
          edge_dist_numpy : <use numpy to compute inter cluster distance (default False)>
        dbscan:
          <dictionary of dbscan parameters>
        node_encoder:
          name: <name of the node encoder>
          <dictionary of arguments to pass to the encoder>
          model_path      : <path to the encoder weights>
        edge_encoder:
          name: <name of the edge encoder>
          <dictionary of arguments to pass to the encoder>
          model_path      : <path to the encoder weights>
        edge_model:
          name: <name of the edge model>
          <dictionary of arguments to pass to the model>
          model_path      : <path to the model weights>
    ################
    In case of "mix" type node (or edge) encoder, config need to be like:
        node_encoder:
              geo_encoder:
                  <dictionary of arguments to pass to the encoder>
                  model_path      : <path to the encoder weights>
              cnn_encoder:
                  <dictionary of arguments to pass to the encoder>
                  model_path      : <path to the encoder weights>
    """
    def __init__(self, cfg):
        super(ClustEdgeGNN, self).__init__()

        # Get the chain input parameters
        chain_config = cfg['chain']

        # Choose what type of node to use
        self.node_type = chain_config.get('node_type', 0)
        self.node_min_size = chain_config.get('node_min_size', -1)

        # Choose what type of network to use
        self.network = chain_config.get('network', 'complete')
        self.edge_max_dist = chain_config.get('edge_max_dist', -1)
        self.edge_dist_metric = chain_config.get('edge_dist_metric','set')
        self.edge_dist_numpy = chain_config.get('edge_dist_numpy',False)

        # Extra flags for merging events in batch
        self.merge_batch = chain_config.get('merge_batch', False)
        self.merge_batch_mode = chain_config.get('merge_batch_mode', 'const')
        self.merge_batch_size = chain_config.get('merge_batch_size', 2)
        self.add_start_point = chain_config.get('add_start_point', False) # whether add start point into the node features

        # Hidden flag for shuffling cluster
        self.shuffle_clusters = chain_config.get('shuffle_clusters', False)

        # If requested, use DBSCAN to form clusters from semantics
        self.do_dbscan = False
        if 'dbscan' in cfg:
            self.do_dbscan = True
            self.dbscan = DBScanClusts2(cfg)

        # Initialize encoders
        self.node_encoder = node_encoder_construct(cfg)
        self.edge_encoder = edge_encoder_construct(cfg)

        # Construct the model
        self.edge_predictor = edge_model_construct(cfg)



    def forward(self, data):
        """
        Prepares particle clusters and feed them to the GNN model.

        Args:
            data ([torch.tensor]): (N,5-6) [x, y, z, batchid, (value,) id]
        Returns:
            dict:
                'edge_pred' (torch.tensor): (E,2) Two-channel edge predictions
                'clusts' ([np.ndarray])   : [(N_0), (N_1), ..., (N_C)] Cluster ids
                'edge_index' (np.ndarray) : (E,2) Incidence matrix
        """
        # Find index of points that belong to the same clusters
        # If a specific semantic class is required, apply mask
        # Here the specified size selection is applied
        particles = None
        if len(data)>1:
            particles = data[1]
        data = data[0]
        device = data.device
        if self.do_dbscan:
            clusts = self.dbscan(data, onehot=False)
            if self.node_type > -1:
                clusts = clusts[self.node_type]
            else:
                clusts = np.concatenate(clusts).tolist()
        else:
            if self.node_type > -1:
                mask = torch.nonzero(data[:,-1] == self.node_type).flatten()
                clusts = form_clusters(data[mask], self.node_min_size)
                clusts = [mask[c].cpu().numpy() for c in clusts]
            else:
                clusts = form_clusters(data, self.node_min_size)
                clusts = [c.cpu().numpy() for c in clusts]

        if not len(clusts):
            return {}

        # if shuffle the clusters
        if self.shuffle_clusters:
            random.shuffle(clusts)

        # if merge_batch set all batch id to zero
        # and also reassign ids and group ids
        if self.merge_batch:
            # It needs to regulate between data and particles before merging batches
            # bc particles can have more group_id depending on how
            # data (clusters) were obtained
            particles = regulate_to_data(data, particles)
            if self.merge_batch_mode=='fluc':
                data, merging_batch_list = merge_batch(data, self.merge_batch_size, whether_fluctuate=True)
            else:
                data, merging_batch_list = merge_batch(data, self.merge_batch_size, whether_fluctuate=False)
            particles, _ = merge_batch_based_on_list(
                particles,
                merging_batch_list,
                data_type='particle'
            )

        # Get the batch id for each cluster
        batch_ids = get_cluster_batch(data, clusts)

        # Compute the cluster distance matrix, if necessary
        dist_mat = None
        if self.edge_max_dist > 0 or self.network == 'mst' or self.network == 'knn':
            dist_mat = inter_cluster_distance(data[:,:3], clusts, batch_ids, self.edge_dist_metric, self.edge_dist_numpy)

        # Form the requested network
        if len(clusts) == 1:
            edge_index = np.empty((2,0))
        elif self.network == 'complete':
            edge_index = complete_graph(batch_ids, dist_mat, self.edge_max_dist)
        elif self.network == 'delaunay':
            edge_index = delaunay_graph(data, clusts, dist_mat, self.edge_max_dist)
        elif self.network == 'mst':
            edge_index = mst_graph(batch_ids, dist_mat, self.edge_max_dist)
        elif self.network == 'knn':
            edge_index = knn_graph(batch_ids, dist_mat, k=5)
        elif self.network == 'bipartite':
            primary_ids = [i for i, c in enumerate(clusts) if (data[c,-3] == data[c,-2]).any()]
            edge_index = bipartite_graph(batch_ids, primary_ids, dist_mat, self.edge_max_dist)
        else:
            raise ValueError('Network type not recognized: '+self.network)

        # Skip if there is less than two edges (fails batchnorm)
        if edge_index.shape[1] < 2:
            return {}

        # Obtain node and edge features
        x = self.node_encoder(data, clusts)
        e = self.edge_encoder(data, clusts, edge_index)

        # See if need add start point to node features
        if self.add_start_point:
            x = torch.cat([x, get_start_points(particles, data, clusts)], dim=1)

        # Bring edge_index and batch_ids to device
        index = torch.tensor(edge_index, device=device, dtype=torch.long)
        xbatch = torch.tensor(batch_ids, device=device)

        # Pass through the model, get output (long edge_index)
        out = self.edge_predictor(x, index, e, xbatch)
        edge_pred = out['edge_pred'][0]

        # Divide the output out into different arrays (one per batch)
        _, counts = torch.unique(data[:,3], return_counts=True)
        vids = np.concatenate([np.arange(n.item()) for n in counts])
        cids = np.concatenate([np.arange(n) for n in np.unique(batch_ids, return_counts=True)[1]])
        bcids = [np.where(batch_ids == b)[0] for b in range(len(counts))]
        beids = [np.where(batch_ids[edge_index[0]] == b)[0] for b in range(len(counts))]

        edge_pred = [edge_pred[b] for b in beids]
        edge_index = [cids[edge_index[:,b]].T for b in beids]
        clusts = [np.array([vids[c] for c in np.array(clusts)[b]]) for b in bcids]

        # debug use, temporary
        output_x = [x[b].cpu().detach().numpy() for b in bcids]
        output_e = [e[b].cpu().detach().numpy() for b in beids]

        return {
            'edge_pred': [edge_pred],
            'edge_index': [edge_index],
            'clusts': [clusts],
            'x': [output_x],
            'e': [output_e],
        }


class EdgeChannelLoss(torch.nn.Module):
    """
    Takes the output of EdgeModel and computes the channel-loss.

    For use in config:
    model:
      name: cluster_gnn
      modules:
        chain:
          loss            : <loss function: 'CE' or 'MM' (default 'CE')>
          reduction       : <loss reduction method: 'mean' or 'sum' (default 'sum')>
          balance_classes : <balance loss per class: True or False (default False)>
          target          : <basis to form target adjacency matrix:'group', 'group_max', 'photon' (default 'group')>
          high_purity     : <only penalize loss on groups with a primary (default False)>
    """
    def __init__(self, cfg):
        super(EdgeChannelLoss, self).__init__()

        # Get the chain input parameters
        chain_config = cfg['chain']

        # Set the loss
        self.loss = chain_config.get('loss', 'CE')
        self.reduction = chain_config.get('reduction', 'sum')
        self.balance_classes = chain_config.get('balance_classes', False)
        self.target = chain_config.get('target', 'group')
        self.high_purity = chain_config.get('high_purity', False)

        if self.loss == 'CE':
            self.lossfn = torch.nn.CrossEntropyLoss(reduction=self.reduction)
        elif self.loss == 'MM':
            p = chain_config.get('p', 1)
            margin = chain_config.get('margin', 1.0)
            self.lossfn = torch.nn.MultiMarginLoss(p=p, margin=margin, reduction=self.reduction)
        else:
            raise Exception('Loss not recognized: ' + self.loss)

    def forward(self, out, clusters, graph):
        """
        Applies the requested loss on the edge prediction.

        Args:
            out (dict):
                'edge_pred' (torch.tensor): (E,2) Two-channel edge predictions
                'clusts' ([np.ndarray])   : [(N_0), (N_1), ..., (N_C)] Cluster ids
                'edge_index' (np.ndarray) : (E,2) Incidence matrix
            clusters ([torch.tensor])     : (N,8) [x, y, z, batchid, value, id, groupid, shape]
            graph ([torch.tensor])        : (N,3) True edges
        Returns:
            double: loss, accuracy, clustering metrics
        """
        total_loss, total_acc = 0., 0.
        n_edges = 0
        for i in range(len(clusters)):

            # If this batch did not have any node, proceed
            if 'edge_pred' not in out:
                continue

            # Get the list of batch ids, loop over individual batches
            batches = clusters[i][:,3]
            nbatches = len(batches.unique())
            for j in range(nbatches):

                # Narrow down the tensor to the rows in the batch
                labels = clusters[i][batches == j]

                # Use group information or particle tree to determine the true edge assigment
                edge_pred = out['edge_pred'][i][j]
                if not edge_pred.shape[0]:
                    continue
                edge_index = out['edge_index'][i][j]
                clusts = out['clusts'][i][j]
                group_ids = get_cluster_group(labels, clusts)

                # If high purity is requested, remove edges in poorly defined groups from the loss
                if self.high_purity:
                    clust_ids   = np.array([labels[c[0],5].item() for c in clusts])
                    purity_mask = np.ones(len(edge_index), dtype=bool)
                    for g in np.unique(group_ids):
                        group_mask = np.where(group_ids == g)[0]
                        if g not in clust_ids[group_mask]:
                            edge_mask = [(e[0] in group_mask) & (e[1] in group_mask) for e in edge_index]
                            purity_mask[edge_mask] = np.zeros(np.sum(edge_mask))
                    edge_index = edge_index[purity_mask]
                    edge_pred = edge_pred[np.where(purity_mask)[0]]
                    if not len(edge_index):
                        continue

                if self.target == 'group':
                    edge_assn = edge_assignment(edge_index, group_ids)
                elif self.target == 'group_mst':
                    # For each group, find the most likely spanning tree, label the edges in the
                    # tree as 1. For all other edges, apply loss only if in separate group.
                    # If undirected, also assign symmetric path to 1.
                    from scipy.sparse.csgraph import minimum_spanning_tree
                    edge_assn     = edge_assignment(edge_index, group_ids)
                    off_scores    = torch.softmax(edge_pred, dim=1)[:,0].detach().cpu().numpy()
                    score_mat     = np.full((len(clusts), len(clusts)), 2.0)
                    score_mat[tuple(edge_index.T)] = off_scores
                    new_edges = np.empty((0,2))
                    for g in np.unique(group_ids):
                        clust_ids = np.where(group_ids == g)[0]
                        if len(clust_ids) < 2:
                            continue

                        mst_mat = minimum_spanning_tree(score_mat[np.ix_(clust_ids,clust_ids)]).toarray().astype(float)
                        inds = np.where(mst_mat.flatten() > 0.)[0]
                        ind_pairs = np.array(np.unravel_index(inds, mst_mat.shape)).T
                        edges = np.array([[clust_ids[i], clust_ids[j]] for i, j in ind_pairs])
                        edges = np.concatenate((edges, np.flip(edges, axis=1))) # reciprocal connections
                        new_edges = np.concatenate((new_edges, edges))

                    edge_assn_max = np.zeros(len(edge_assn))
                    for e in new_edges:
                        edge_id = np.where([(e == ei).all() for ei in edge_index])[0]
                        edge_assn_max[edge_id] = 1.

                    max_mask = edge_assn == edge_assn_max
                    edge_assn = edge_assn_max[max_mask]
                    edge_pred = edge_pred[np.where(max_mask)[0]]
                    if not len(edge_pred):
                        continue
                elif 'photon' in self.target:
                    clust_ids = get_cluster_label(labels, clusts)
                    subgraph = graph[i][graph[i][:,-1] == j, :2]
                    true_edge_index = get_fragment_edges(subgraph, clust_ids)
                    edge_assn = edge_assignment_from_graph(edge_index, true_edge_index)
                    if self.target == 'photon_relax':
                        adjacency  = [group_ids[e[0]] == group_ids[e[1]] for e in edge_index]
                        relax_mask = adjacency == edge_assn
                        edge_assn  = edge_assn[relax_mask]
                        edge_pred  = edge_pred[np.where(relax_mask)[0]]
                        if not len(edge_pred):
                            continue
                else:
                    raise ValueError('Prediction target not recognized:', self.target)

                edge_assn = torch.tensor(edge_assn, device=edge_pred.device, dtype=torch.long, requires_grad=False).view(-1)

                # Increment the loss, balance classes if requested
                if self.balance_classes:
                    vals, counts = torch.unique(edge_assn, return_counts=True)
                    weights = np.array([float(counts[k])/len(edge_assn) for k in range(len(vals))])
                    for k, v in enumerate(vals):
                        total_loss += (1./weights[k])*self.lossfn(edge_pred[edge_assn==v], edge_assn[edge_assn==v])
                else:
                    total_loss += self.lossfn(edge_pred, edge_assn)

                # Compute accuracy of assignment (fraction of correctly assigned edges)
                total_acc += torch.sum(torch.argmax(edge_pred, dim=1) == edge_assn).float()

                # Increment the number of events
                n_edges += len(edge_pred)

        # Handle the case where no cluster/edge were found
        if not n_edges:
            return {
                'accuracy': 0.,
                'loss': torch.tensor(0., requires_grad=True, device=clusters[0].device),
                'n_edges': n_edges
            }

        return {
            'accuracy': total_acc/n_edges,
<<<<<<< HEAD
            'loss': total_loss/n_edges
=======
            'loss': total_loss/n_edges,
            'n_edges': n_edges
>>>>>>> 065cfe40
        }<|MERGE_RESOLUTION|>--- conflicted
+++ resolved
@@ -391,10 +391,6 @@
 
         return {
             'accuracy': total_acc/n_edges,
-<<<<<<< HEAD
-            'loss': total_loss/n_edges
-=======
             'loss': total_loss/n_edges,
             'n_edges': n_edges
->>>>>>> 065cfe40
         }