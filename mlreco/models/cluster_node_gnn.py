--- conflicted
+++ resolved
@@ -274,10 +274,6 @@
 
         return {
             'accuracy': total_acc/n_clusts,
-<<<<<<< HEAD
-            'loss': total_loss/n_clusts
-=======
             'loss': total_loss/n_clusts,
             'n_clusts': n_clusts
->>>>>>> 065cfe40
         }